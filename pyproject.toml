[tool.black]
line-length = 240

[build-system]
requires = ["setuptools>=61.0"]
build-backend = "setuptools.build_meta"

[project]
name = "llava"
version = "1.7.0.dev0"
description = "Towards GPT-4 like large language and visual assistant."
readme = "README.md"
requires-python = ">=3.8"
classifiers = [
    "Programming Language :: Python :: 3",
    "License :: OSI Approved :: Apache Software License",
]

[project.optional-dependencies]
standalone = [
    "shortuuid",
    "httpx==0.24.0",
    "accelerate~=0.27.2",
    "tokenizers~=0.15.2",
    "ftfy",
    "open_clip_torch"
]

train = [
    "llava[standalone]",
    "einops",
    "fastapi",
    "gradio==3.35.2",
    "markdown2[all]",
    "numpy",
    "requests",
    "sentencepiece",
    "torch==2.1.0",
    "torchvision==0.16.0",
    "uvicorn",
    "wandb",
    "shortuuid",
    "httpx==0.23.3",
    "deepspeed==0.12.2",
    "peft==0.4.0",
<<<<<<< HEAD
    "transformers==4.39.1",
    "tokenizers~=0.15.2",
    "accelerate~=0.27.2",
=======
    "transformers@git+https://github.com/huggingface/transformers.git@56b64bf1a51e29046bb3f8ca15839ff4d6a92c74",
>>>>>>> 584aabe7
    "bitsandbytes==0.41.0",
    "scikit-learn==1.2.2",
    "sentencepiece~=0.1.99",
    "einops==0.6.1",
    "einops-exts==0.0.4",
    "gradio_client==0.2.9",
    "pydantic",
    "timm",
    "hf_transfer",
]

[project.urls]
"Homepage" = "https://llava-vl.github.io"
"Bug Tracker" = "https://github.com/haotian-liu/LLaVA/issues"

[tool.setuptools.packages.find]
exclude = [
    "assets*",
    "benchmark*",
    "docs",
    "dist*",
    "playground*",
    "scripts*",
    "tests*",
    "checkpoints*",
    "project_checkpoints*",
    "debug_checkpoints*",
    "mlx_configs*",
    "wandb*",
    "notebooks*",
]

[tool.wheel]
exclude = [
    "assets*",
    "benchmark*",
    "docs",
    "dist*",
    "playground*",
    "scripts*",
    "tests*",
    "checkpoints*",
    "project_checkpoints*",
    "debug_checkpoints*",
    "mlx_configs*",
    "wandb*",
    "notebooks*",
]<|MERGE_RESOLUTION|>--- conflicted
+++ resolved
@@ -43,13 +43,9 @@
     "httpx==0.23.3",
     "deepspeed==0.12.2",
     "peft==0.4.0",
-<<<<<<< HEAD
     "transformers==4.39.1",
     "tokenizers~=0.15.2",
     "accelerate~=0.27.2",
-=======
-    "transformers@git+https://github.com/huggingface/transformers.git@56b64bf1a51e29046bb3f8ca15839ff4d6a92c74",
->>>>>>> 584aabe7
     "bitsandbytes==0.41.0",
     "scikit-learn==1.2.2",
     "sentencepiece~=0.1.99",
